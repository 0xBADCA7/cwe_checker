--- conflicted
+++ resolved
@@ -33,20 +33,12 @@
             self.target, self.target, 'x86', 'clang', self.string)
         self.assertEqual(res, expect_res)
 
-<<<<<<< HEAD
-=======
-    @unittest.skip('FIXME: Bap might not generate stubs. Manually visible in BAP')
->>>>>>> f126ac83
     def test_cwe476_01_arm_gcc(self):
         expect_res = 1
         res = cwe_checker_testlib.execute_and_check_occurence(
             self.target, self.target, 'arm', 'gcc', self.string)
         self.assertEqual(res, expect_res)
 
-<<<<<<< HEAD
-=======
-    @unittest.skip('FIXME: Bap might not generate stubs. Manually visible in BAP')
->>>>>>> f126ac83
     def test_cwe476_01_arm_clang(self):
         expect_res = 1
         res = cwe_checker_testlib.execute_and_check_occurence(
